import matplotlib.pyplot as plt
from torch.utils import data

import pickle
import os

import torch
import numpy as np

import torchvision.datasets as datasets
from torchvision import transforms
from torch.utils.data.sampler import SubsetRandomSampler
from torch.utils.data import Subset

from experiment.class_mapping import mnist_domain_knowledge as knowledge


# for MNIST experiment, needs to fix the headers from urllib default:
# https://stackoverflow.com/questions/60548000
from six.moves import urllib

opener = urllib.request.build_opener()
opener.addheaders = [("User-agent", "Mozilla/5.0")]
urllib.request.install_opener(opener)


def get_train_valid_loader(
    data_dir,
    batch_size,
    augment,
    random_seed,
    valid_size=0.1,
    shuffle=True,
    dataset="cifar10",
    num_workers=4,
    pin_memory=False,
    do_normalize=True,
):
    """
    Utility function for loading and returning train and valid
    multi-process iterators over the CIFAR-10 dataset. A sample
    9x9 grid of the images can be optionally displayed.
    If using CUDA, num_workers should be set to 1 and pin_memory to True.
    Params
    ------
    - data_dir: path directory to the dataset.
    - batch_size: how many samples per batch to load.
    - augment: whether to apply the data augmentation scheme
      mentioned in the paper. Only applied on the train split.
    - random_seed: fix seed for reproducibility.
    - valid_size: percentage split of the training set used for
      the validation set. Should be a float in the range [0, 1].
    - shuffle: whether to shuffle the train/validation indices.
    - show_sample: plot 9x9 sample grid of the dataset.
    - num_workers: number of subprocesses to use when loading the dataset.
    - pin_memory: whether to copy tensors into CUDA pinned memory. Set it to
      True if using GPU.
    Returns
    -------
    - train_loader: training set iterator.
    - valid_loader: validation set iterator.
    """
    error_msg = "[!] valid_size should be in the range [0, 1]."
    assert (valid_size >= 0) and (valid_size <= 1), error_msg

    train_transforms = []
    valid_transforms = [transforms.ToTensor()]

    if augment:
        train_transforms += [
            transforms.RandomCrop(32, padding=4),
            transforms.RandomHorizontalFlip(),
        ]

    train_transforms += [transforms.ToTensor()]

    if do_normalize:
        normalize = [
            transforms.Normalize(
                mean=[0.4914, 0.4822, 0.4465],
                std=[0.2023, 0.1994, 0.2010],
            )
        ]
        valid_transforms += normalize
        train_transforms += normalize

    # define transforms
    valid_transform = transforms.Compose(valid_transforms)
    train_transform = transforms.Compose(train_transforms)

    # load the dataset
    train_dataset = datasets.__dict__[dataset.upper()](
        root=data_dir,
        train=True,
        download=True,
        transform=train_transform,
    )

    valid_dataset = datasets.__dict__[dataset.upper()](
        root=data_dir,
        train=True,
        download=True,
        transform=valid_transform,
    )

    if dataset.upper() in ["CIFAR10", "CIFAR100"]:
        meta_name = "batches.meta" if dataset.upper() == "CIFAR10" else "meta"
        with open(
            os.path.join(data_dir, train_dataset.base_folder, meta_name), "rb"
        ) as infile:
            key = "label_names" if dataset.upper() == "CIFAR10" else "fine_label_names"
            data = pickle.load(infile, encoding="latin1")
            classes = data[key]
    else:
        # mnist
        classes = list(range(10))

    num_train = len(train_dataset)
    indices = list(range(num_train))
    split = int(np.floor(valid_size * num_train))

    if shuffle:
        np.random.seed(random_seed)
        np.random.shuffle(indices)

    train_idx, valid_idx = indices[split:], indices[:split]

    if dataset.upper() == "MNIST":
        train_dataset = build_mixture_dataset(train_dataset, train_idx)
        valid_dataset = build_mixture_dataset(valid_dataset, valid_idx)
        train_sampler = None
        valid_sampler = None

    else:
        train_sampler = SubsetRandomSampler(train_idx)
        valid_sampler = SubsetRandomSampler(valid_idx)

    train_loader = torch.utils.data.DataLoader(
        train_dataset,
        batch_size=batch_size,
        sampler=train_sampler,
        num_workers=num_workers,
        pin_memory=pin_memory,
    )
    valid_loader = torch.utils.data.DataLoader(
        valid_dataset,
        batch_size=batch_size,
        sampler=valid_sampler,
        num_workers=num_workers,
        pin_memory=pin_memory,
    )

    return train_loader, valid_loader, classes


def get_test_loader(
    data_dir,
    batch_size,
    dataset="cifar10",
    shuffle=True,
    num_workers=4,
    pin_memory=False,
    do_normalize=True,
):
    """
    Utility function for loading and returning a multi-process
    test iterator over the CIFAR-10 dataset.
    If using CUDA, num_workers should be set to 1 and pin_memory to True.
    Params
    ------
    - data_dir: path directory to the dataset.
    - batch_size: how many samples per batch to load.
    - shuffle: whether to shuffle the dataset after every epoch.
    - num_workers: number of subprocesses to use when loading the dataset.
    - pin_memory: whether to copy tensors into CUDA pinned memory. Set it to
      True if using GPU.
    Returns
    -------
    - data_loader: test set iterator.
    """
    test_transforms = [transforms.ToTensor()]
    if do_normalize:
        normalize = transforms.Normalize(
            mean=[0.4914, 0.4822, 0.4465],
            std=[0.2023, 0.1994, 0.2010],
        )
        test_transforms.append(normalize)

    # define transform
    transform = transforms.Compose(test_transforms)

    test_dataset = datasets.__dict__[dataset.upper()](
        root=data_dir,
        train=False,
        download=True,
        transform=transform,
    )

    if dataset.upper() == "MNIST":
        test_idxs = np.arange(len(test_dataset))
        test_dataset = build_mixture_dataset(test_dataset, test_idxs)

    data_loader = torch.utils.data.DataLoader(
        test_dataset,
        batch_size=batch_size,
        shuffle=shuffle,
        num_workers=num_workers,
        pin_memory=pin_memory,
    )

    return data_loader


class generator:
    def plot(self, ax=None, samples=2500):
        if type(ax) == type(None):
            fig = plt.figure(figsize=(4, 4))
            ax = fig.gca()
        x = self.sample(samples)
        ax.scatter(x[:, 0], x[:, 1], s=5, alpha=0.1)

        ax.set_xlim([-5, 5])
        ax.set_ylim([-5, 5])
        ax.grid(True)
        return ax


class GaussianMixture(generator):
    """ 4 mixture of gaussians """

    def sample(self, n):
        self.NUM_CATEGORIES = 4

        assert n % 2 == 0
        offset = 3
        r = np.r_[
            np.random.randn(n // 2, 2) * 1 + np.array([-offset, 0]),
            np.random.randn(n // 2, 2) * 1 + np.array([offset, 0]),
            np.random.randn(n // 2, 2) * 1 + np.array([0, -offset]),
            np.random.randn(n // 2, 2) * 1 + np.array([0, offset]),
        ]

        return r.astype(np.float32)


class Gaussian(generator):
    def sample(self, n):
        return 5 * np.random.randn(n, 2)


class ConstraintedSampler(Gaussian):
    def __init__(self, **kwargs):
        super().__init__()
        self.rotations = kwargs.get(
            "rotations",
            [
                0,
                np.pi / 4,
                2 * np.pi / 4,
                3 * np.pi / 4,
                np.pi,
                5 * np.pi / 4,
                6 * np.pi / 4,
                7 * np.pi / 4,
            ],
        )

    def term1(self, x):
        valid = (x[:, 1] > 2.5) & (x[:, 1] < 5.5) & (x[:, 0] > -0.5) & (x[:, 0] < 0.5)
        return valid

    def rotate(self, x, theta=np.pi / 4):
        rotation = np.array(
            [
                [np.cos(theta), -np.sin(theta)],
                [np.sin(theta), np.cos(theta)],
            ]
        )
        return self.term1(x.dot(rotation))

    def sample(self, n, get_term_labels=False):
        terms = []

        for i, theta in enumerate(self.rotations):
            constrained = []
            count = 1
            while len(constrained) < n:
                x = super().sample(n * 2 ** count)
                constrained = x[self.rotate(x, theta=theta)]
                count += 1

            terms.append(constrained)

        samples = np.concatenate(terms, axis=0)
        labels = np.concatenate(
            [i * np.ones_like(t[:, 0]).astype(int) for i, t in enumerate(terms)]
        )
        idxs = np.random.choice(np.arange(len(labels)), size=len(labels), replace=False)
        samples = samples[idxs]
        labels = labels[idxs]

        if get_term_labels:
            return samples[:n], labels[:n]
        return samples[:n]

    def plot(self, ax=None, with_term_labels=False):
        if not with_term_labels:
            return super().plot(ax=ax)

        if type(ax) == type(None):
            fig = plt.figure(figsize=(4, 4))
            ax = fig.gca()

        x, labels = self.sample(5000, get_term_labels=True)
        # for i in range(np.max(labels) + 1):
        #     ax.scatter(x[labels == i, 0], x[labels == i, 1], s=5, alpha=0.1, label=i)
        ax.scatter(x[:, 0], x[:, 1], s=5, alpha=0.1, c="C0")

        ax.set_xlim([-5, 5])
        ax.set_ylim([-5, 5])
        ax.grid(False)

        return ax


class SyntheticDataset(data.Dataset):
    def __init__(self, sampler, nsamples: int = 5000):

        super(SyntheticDataset, self).__init__()

        samples, labels = sampler.sample(nsamples, get_term_labels=True)

        self.samples = torch.tensor(samples).float()
        self.labels = torch.tensor(labels).long()
        self.sampler = sampler

        self.listIDs = np.arange(len(self.labels))

    def __len__(self):
        return len(self.listIDs)

    def __getitem__(self, index):
        id = self.listIDs[index]
        x = self.samples[id]
        l = self.labels[id]
        return x, l


def get_synthetic_loaders(
    train_size: int = 5000,
    valid_size: int = 1000,
    test_size: int = 1000,
    batch_size: int = 128,
    num_workers: int = 4,
    pin_memory: bool = False,
    sampler_params: dict = {},
):
    c = ConstraintedSampler(**sampler_params)
    kwargs = {
        "batch_size": batch_size,
        "num_workers": num_workers,
        "pin_memory": pin_memory,
    }
    train = torch.utils.data.DataLoader(
        SyntheticDataset(c, nsamples=train_size), **kwargs
    )
    valid = torch.utils.data.DataLoader(
        SyntheticDataset(c, nsamples=valid_size), **kwargs
    )
    test = torch.utils.data.DataLoader(
        SyntheticDataset(c, nsamples=test_size), **kwargs
    )

    return train, valid, test


class Joint(torch.utils.data.Dataset):
    def __init__(self, dataset1, dataset2, dataset3):
        self.dataset1 = dataset1
        self.dataset2 = dataset2
        self.dataset3 = dataset3

    def __getitem__(self, index):
        return self.dataset1[index], self.dataset2[index], self.dataset3[index]

    def __len__(self):
        return len(self.dataset1)


def build_mixture_dataset(dataset, indices, max_length=10000):
    nd = len(indices)

    ind1 = np.random.choice(indices, size=2 * nd, replace=True)
    ind2 = np.random.choice(indices, size=2 * nd, replace=True)

    try:
        labels = np.array(dataset.train_labels)
    except:
        labels = np.array(dataset.test_labels)

    target = labels[ind1] + labels[ind2]

    lengths = [(target == k).sum() for k in range(10)]
    print(lengths)
    # min_length = min((min(lengths), max_length))
    #
    # valid = np.zeros_like(target)
    # for k in range(10):
    #     valid_k = ((target == k) & ((target == k).cumsum() <= min_length))
    #     valid += valid_k
    #
    # ind1 = ind1[valid > 0]
    # ind2 = ind2[valid > 0]
    # target = target[valid > 0]
    #
    # lengths = [(target == k).sum() for k in range(10)]
    # print(lengths)

    dset_1 = []
    dset_2 = []
    dset_t = []

    for k, conditions in knowledge.items():
        for val in conditions:
            valid_idxs = (
                (target == k) & (labels[ind1] == val[0]) & (labels[ind2] == val[1])
            )
<<<<<<< HEAD

            dset_1 += ind1[valid_idxs].tolist()
            dset_2 += ind2[valid_idxs].tolist()
            results = np.concatenate(
                (ind1[labels[ind1] == k], ind2[labels[ind2] == k]), axis=0
            )
            dset_t += results[: valid_idxs.sum()].tolist()
=======
            first_inds = ind1[valid_idxs]
            second_inds = ind2[valid_idxs]
            results = np.concatenate((ind1[labels[ind1] == k], ind2[labels[ind2] == k]), axis=0)
            targ_inds = results[:valid_idxs.sum()]

            same_item2 = labels[first_inds] == labels[second_inds]
            second_inds[same_item2] = first_inds[same_item2]

            same_item_t1 = labels[first_inds] == labels[targ_inds]
            targ_inds[same_item_t1] = first_inds[same_item_t1]

            same_item_t2 = labels[second_inds] == labels[targ_inds]
            targ_inds[same_item_t2] = second_inds[same_item_t2]

            dset_1 += first_inds.tolist()
            dset_2 += second_inds.tolist()
            dset_t += targ_inds.tolist()
>>>>>>> a97a187b

    indexes = np.arange(len(dset_1))
    np.random.shuffle(indexes)

    return Joint(
        Subset(dataset, np.array(dset_1)[indexes]),
        Subset(dataset, np.array(dset_2)[indexes]),
        Subset(dataset, np.array(dset_t)[indexes]),
    )


if __name__ == "__main__":
    dataset = ConstraintedSampler()
    dataset.plot(with_term_labels=True)<|MERGE_RESOLUTION|>--- conflicted
+++ resolved
@@ -425,7 +425,6 @@
             valid_idxs = (
                 (target == k) & (labels[ind1] == val[0]) & (labels[ind2] == val[1])
             )
-<<<<<<< HEAD
 
             dset_1 += ind1[valid_idxs].tolist()
             dset_2 += ind2[valid_idxs].tolist()
@@ -433,25 +432,6 @@
                 (ind1[labels[ind1] == k], ind2[labels[ind2] == k]), axis=0
             )
             dset_t += results[: valid_idxs.sum()].tolist()
-=======
-            first_inds = ind1[valid_idxs]
-            second_inds = ind2[valid_idxs]
-            results = np.concatenate((ind1[labels[ind1] == k], ind2[labels[ind2] == k]), axis=0)
-            targ_inds = results[:valid_idxs.sum()]
-
-            same_item2 = labels[first_inds] == labels[second_inds]
-            second_inds[same_item2] = first_inds[same_item2]
-
-            same_item_t1 = labels[first_inds] == labels[targ_inds]
-            targ_inds[same_item_t1] = first_inds[same_item_t1]
-
-            same_item_t2 = labels[second_inds] == labels[targ_inds]
-            targ_inds[same_item_t2] = second_inds[same_item_t2]
-
-            dset_1 += first_inds.tolist()
-            dset_2 += second_inds.tolist()
-            dset_t += targ_inds.tolist()
->>>>>>> a97a187b
 
     indexes = np.arange(len(dset_1))
     np.random.shuffle(indexes)
