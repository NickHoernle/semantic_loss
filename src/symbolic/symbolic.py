import torch
import torch.nn as nn
import numpy as np
from torch.nn import functional as F


class ConstantEqualityGenerative(nn.Module):
    def __init__(
        self,
        ixs_active,
        ixs_inactive,
        **kwargs
    ):
        super(ConstantEqualityGenerative, self).__init__()
        self.ixs_active = ixs_active
        self.ixs_inactive = ixs_inactive

    def forward(self, x):
        ll1, ll2, ll3, ll4, lp1, lp2, lp3, lp4 = x

<<<<<<< HEAD
        sll1 = ll1[:, self.ixs_active[0]]
        sll2 = ll2[:, self.ixs_active[1]]
        sll3 = ll3[:, 1 * (self.ixs_active[2] >= 10)]
        sll4 = ll4[:, (self.ixs_active[2] % 10)]
=======
        lr = 0
        for i, (ll, lp) in enumerate([[ll1, lp1], [ll2, lp2], [ll3, lp3]]):
            sll1 = ll[:, self.ixs_active[i]]
            slp1 = lp.softmax(dim=1)[:, self.ixs_active[i]]

            s11 = (torch.ones_like(slp1) + slp1).detach() - slp1
            # s12 = (torch.zeros_like(slp2) + slp2).detach() - slp2

            lr += s11 * sll1
>>>>>>> 37402868

        # p1 = lp1.softmax(dim=1)[:, self.ixs_active[0]]
        # p2 = lp2.softmax(dim=1)[:, self.ixs_active[1]]
        # s1 = (torch.ones_like(p1) + p1).detach() - p1
        # s2 = (torch.ones_like(p2) + p2).detach() - p2
        # s3 = (torch.ones_like(p3) + p3).detach() - p3

        return (sll1 + sll2 + sll3 + sll4)/4


class GEQConstant(nn.Module):
    def __init__(
            self,
            ixs1,
            ixs_not,
            ixs_less_than,
            threshold_upper,
            threshold_lower,
            threshold_limit,
            **kwargs
    ):
        super(GEQConstant, self).__init__()

        self.ixs1 = ixs1
        self.ixs_neg = ixs_less_than
        self.ixs_not = ixs_not

        self.threshold_upper = threshold_upper
        self.threshold_lower = threshold_lower
        self.threshold_limit = threshold_limit

        self.forward_transform = self.ixs1 + self.ixs_neg
        self.reverse_transform = np.argsort(self.forward_transform)

    def threshold1p(self):
        if self.threshold_lower > self.threshold_limit:
            self.threshold_lower -= 1

    def forward(self, x):

        split1 = x[:, self.ixs1]
        split2 = x[:, self.ixs_neg]
        split3 = x[:, self.ixs_not]

        restricted1 = F.softplus(split1) + self.threshold_upper
        restricted2 = (split2 / split2).detach() * self.threshold_lower

        return torch.cat((restricted1, restricted2, split3), dim=1)[
            :, self.reverse_transform
        ]


class GEQ_Interaction(nn.Module):
    def __init__(
        self,
        ixs1,
        ixs_less_than,
        weights,
        intercept,
        threshold_lower=-10,
        device="cuda",
    ):
        super(GEQ_Interaction, self).__init__()
        self.ixs1 = ixs1
        self.ixs_less_than = ixs_less_than

        self.weights = weights
        self.intercept = intercept
        self.threshold_lower = threshold_lower

        self.forward_transform = self.ixs1 + self.ixs_less_than
        self.reverse_transform = np.argsort(self.forward_transform)

        self.device = device

    def threshold1p(self):
        if self.threshold_lower > -10:
            self.threshold_lower -= 1

    def forward(self, x):
        split1 = x[:, self.ixs1]
        split2 = x[:, self.ixs_less_than]

        split1 = F.softplus(split1 - self.threshold_lower) + \
            self.threshold_lower
        # find the perpendicular vector to the line defined by weights
        a = -torch.tensor(self.weights).float().to(self.device).unsqueeze(1)
        dot_prod = split1.mm(a)
        distance = (dot_prod - self.intercept) / torch.norm(a)
        corrected_distance = -F.softplus(-distance)

        # find the point on the plane that is closest to the point specified
        pp_ = (dot_prod - self.intercept) / (torch.norm(a) ** 2)
        plane_point = split1 - pp_ * (a.transpose(0, 1))

        # distance along direction vector
        corrected_distance_vec = corrected_distance * (
            a.transpose(0, 1) / torch.norm(a)
        )
        new_point = plane_point + corrected_distance_vec

        restricted1 = new_point
        restricted2 = torch.ones_like(split2) * self.threshold_lower

        return torch.cat((restricted1, restricted2), dim=1)[:, self.reverse_transform]


class Between(nn.Module):
    def __init__(
        self,
        ixs1,
        ixs_less_than,
        threshold_upper=[-1.0, 1.0],
        threshold_lower=-10,
        **kwargs
    ):
        super(Between, self).__init__()
        self.ixs1 = ixs1
        self.ixs_less_than = ixs_less_than

        self.threshold_upper = threshold_upper
        self.threshold_lower = threshold_lower

        self.forward_transform = self.ixs1 + self.ixs_less_than
        self.reverse_transform = np.argsort(self.forward_transform)

    def threshold1p(self):
        pass

    def forward(self, x):

        split1 = x[:, self.ixs1]
        split2 = x[:, self.ixs_less_than]

        greater_than = (
            F.softplus(
                split1 - self.threshold_upper[0]) + self.threshold_upper[0]
        )
        less_than = (
            -F.softplus(-greater_than + self.threshold_upper[1])
            + self.threshold_upper[1]
        )

        restricted2 = - \
            F.softplus(-split2 + self.threshold_lower) + self.threshold_lower

        return torch.cat((less_than, restricted2), dim=1)[:, self.reverse_transform]


class Box(nn.Module):
    def __init__(
        self,
        constrained_ixs,
        not_constrained_ixs,
        lims=((0.25, -0.25), (0.5, 5.5)),
        **kwargs
    ):
        super(Box, self).__init__()
        self.constrained_ixs = constrained_ixs
        self.not_constrained_ixs = not_constrained_ixs
        self.lims = torch.tensor(lims).float()

        assert len(lims) == len(constrained_ixs)

        self.forward_transform = self.constrained_ixs + self.not_constrained_ixs
        self.reverse_transform = np.argsort(self.forward_transform)

    def valid(self, x):
        split1 = x[:, self.constrained_ixs]
        return (
            (split1 + 1e-5 >= self.lims[:, 0][None, :])
            & (split1 - 1e-5 <= self.lims[:, 1][None, :])
        ).all(dim=-1)

    def forward(self, x, m=0.5):
        split1 = x[:, self.constrained_ixs]
        split2 = x[:, self.not_constrained_ixs]

        greater_than = F.softplus(split1 - self.lims[:, 0][None, :])
        offset = torch.log(
            torch.exp(self.lims[:, 1][None, :] - self.lims[:, 0][None, :]) - 1
        )
        less_than = -F.softplus(-greater_than + offset) + \
            self.lims[:, 1][None, :]

        return torch.cat((less_than, split2), dim=1)[:, self.reverse_transform]


class RotatedBox(Box):
    def __init__(
        self,
        constrained_ixs,
        not_constrained_ixs,
        lims=((0.25, -0.25), (0.5, 5.5)),
        theta=0.0,
        **kwargs
    ):
        super(RotatedBox, self).__init__(
            constrained_ixs, not_constrained_ixs, lims)
        self.theta = theta
        self.inverse_rotation_matrix = torch.tensor(
            [
                [np.cos(-theta), -np.sin(-theta)],
                [np.sin(-theta), np.cos(-theta)],
            ]
        ).float()
        self.rotation_matrix = torch.tensor(
            [
                [np.cos(theta), -np.sin(theta)],
                [np.sin(theta), np.cos(theta)],
            ]
        ).float()

    def rotate(self, x):
        return x.mm(self.rotation_matrix)

    def rotate_inverse(self, x):
        return x.mm(self.inverse_rotation_matrix)

    def valid(self, x):
        split1 = x[:, self.constrained_ixs]
        return (
            (self.rotate(split1) + 1e-5 >= self.lims[:, 0][None, :])
            & (self.rotate(split1) - 1e-5 <= self.lims[:, 1][None, :])
        ).all(dim=-1)

    def forward(self, x, m=0.5):
        split1 = x[:, self.constrained_ixs]
        split2 = x[:, self.not_constrained_ixs]

        greater_than = F.softplus(
            self.rotate_inverse(split1) - self.lims[:, 0][None, :]
        )
        offset = torch.log(
            torch.exp(self.lims[:, 1][None, :] - self.lims[:, 0][None, :]) - 1
        )
        less_than = -F.softplus(-greater_than + offset) + \
            self.lims[:, 1][None, :]

        return torch.cat((self.rotate(less_than), split2), dim=1)[
            :, self.reverse_transform
        ]


class SinRelation(nn.Module):
    def __init__(self, constrained_ixs, constrained_to, not_constrained_ixs, **kwargs):
        super(SinRelation, self).__init__()
        self.constrained_ixs = constrained_ixs
        self.constrained_to = constrained_to
        self.not_constrained_ixs = not_constrained_ixs

        self.restriction = Box(
            constrained_ixs=constrained_ixs,
            not_constrained_ixs=constrained_to + not_constrained_ixs,
            lims=[(-0.1, 0.1)],
        )

        self.forward_transform = (
            self.constrained_ixs + self.constrained_to + self.not_constrained_ixs
        )
        self.reverse_transform = np.argsort(self.forward_transform)

    def forward(self, x):
        restricted = self.restriction(x)
        split1 = restricted[:, self.constrained_ixs]
        split2 = restricted[:, self.constrained_to]
        split3 = restricted[:, self.not_constrained_ixs]

        return torch.cat((split1 + torch.sin(split2), split2, split3), dim=1)[
            :, self.reverse_transform
        ]


class Identity(GEQConstant):
    def forward(self, x):
        split1 = x[:, self.ixs1]
        split2 = x[:, self.ixs_neg]
        split3 = x[:, self.ixs_not]

        restricted2 = -F.softplus(-split2)

        return torch.cat((split1, restricted2, split3), dim=1)[
            :, self.reverse_transform
        ]


class OrList(nn.Module):
    def __init__(self, terms):
        super().__init__()
        self.layers = nn.ModuleList(terms)

    def threshold1p(self):
        for layer in self.layers:
            layer.threshold1p()

    def all_predictions(self, x):
        return torch.stack([f(x) for f in self.layers], dim=1)

    def forward(self, x, class_prediction, test=False):
        pred = self.all_predictions(x)
        log_py = class_prediction.log_softmax(dim=1)

        if test:
            return pred[np.arange(len(log_py)), log_py.argmax(dim=1)]

        return pred, log_py<|MERGE_RESOLUTION|>--- conflicted
+++ resolved
@@ -18,29 +18,11 @@
     def forward(self, x):
         ll1, ll2, ll3, ll4, lp1, lp2, lp3, lp4 = x
 
-<<<<<<< HEAD
         sll1 = ll1[:, self.ixs_active[0]]
         sll2 = ll2[:, self.ixs_active[1]]
         sll3 = ll3[:, 1 * (self.ixs_active[2] >= 10)]
         sll4 = ll4[:, (self.ixs_active[2] % 10)]
-=======
-        lr = 0
-        for i, (ll, lp) in enumerate([[ll1, lp1], [ll2, lp2], [ll3, lp3]]):
-            sll1 = ll[:, self.ixs_active[i]]
-            slp1 = lp.softmax(dim=1)[:, self.ixs_active[i]]
-
-            s11 = (torch.ones_like(slp1) + slp1).detach() - slp1
-            # s12 = (torch.zeros_like(slp2) + slp2).detach() - slp2
-
-            lr += s11 * sll1
->>>>>>> 37402868
-
-        # p1 = lp1.softmax(dim=1)[:, self.ixs_active[0]]
-        # p2 = lp2.softmax(dim=1)[:, self.ixs_active[1]]
-        # s1 = (torch.ones_like(p1) + p1).detach() - p1
-        # s2 = (torch.ones_like(p2) + p2).detach() - p2
-        # s3 = (torch.ones_like(p3) + p3).detach() - p3
-
+        
         return (sll1 + sll2 + sll3 + sll4)/4
 
 
