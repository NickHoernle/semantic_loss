import time
import git
from abc import ABC, abstractmethod

import torch.nn.parallel
import torch.backends.cudnn as cudnn
import torch.optim
import torch.utils.data

from symbolic.utils import *
from symbolic.symbolic import *

# used for logging to TensorBoard
device = "cuda" if torch.cuda.is_available() else "cpu"


class Experiment(ABC):
    """Experimental setup for training with domain knowledge specified by a DNF logic formula.

    Base Experiment Parameters:
        dataset_path    path to the data
        checkpoint_dir  directory where the checkpoints and logs will be stored
        epochs          number of epochs for training
        seed            random seed for initialising experiments
        start_epoch     start the training from this epoch (default = 0)
        batch_size      minibatch size for training
        learning_rate   learning rate for training
        momentum        momentum for SGD
        weight_decay    weight decay param in SGD
        print_freq      how often to log results
        droprate        dropout rate to use
        resume          resume training from checkpoint
        tensorboard     to use tensorboard
    """

    def __init__(
        self,
        dataset_path: str = "data",
        checkpoint_dir: str = "runs",
        use_git_commit_to_log: bool = False,
        epochs: int = 200,
        seed: int = 12,
        start_epoch: int = 0,
        batch_size: int = 256,
        clip_grad_norm: int = -1,
        learning_rate: float = 1e-1,
        momentum: float = 0.9,
        weight_decay: float = 5e-4,
        print_freq: int = 10,
        droprate: float = 0.0,
        resume: bool = False,
        tensorboard: bool = False,
        grad_clip: float = -1.0
    ):
        """
        Creates the experiment object that contains all of the experiment configuration parameters
        """
        super().__init__()
        self.dataset_path = dataset_path
        self.checkpoint_dir = checkpoint_dir
        self.use_git_commit_to_log = use_git_commit_to_log
        self.epochs = epochs
        self.seed = seed
        self.start_epoch = start_epoch
        self.batch_size = batch_size
        self.learning_rate = learning_rate
        self.momentum = momentum
        self.weight_decay = weight_decay
        self.print_freq = print_freq
        self.droprate = droprate
        self.resume = resume
        self.tensorboard = tensorboard
<<<<<<< HEAD
        self.clip_grad_norm = clip_grad_norm
=======
        self.grad_clip = grad_clip
>>>>>>> a97a187b

        self.git_commit = ""
        self.device = "cuda" if torch.cuda.is_available() else "cpu"
        self.start_epoch = 0
        self.losses = AverageMeter()
        self.best_loss = np.infty
        self.logfile_ = None

    def run(self):
        main(self)

    @property
    def lr(self):
        return self.learning_rate

    @property
    def num_workers(self):
        if device == "cpu":
            return 4
        return 1

    @property
    def pin_memory(self):
        if device == "cpu":
            return False
        return True

    @property
    def params(self):
        return f"{self.name}_{self.lr}_{self.seed}"

    @property
    def checkpoint_directory(self):
        if not self.use_git_commit_to_log:
            path = os.path.join(self.checkpoint_dir, self.params)

        else:
            assert self.git_commit != ""
            path = os.path.join(self.checkpoint_dir, self.git_commit, self.params)

        if not os.path.exists(path):
            os.makedirs(path, exist_ok=True)

        return path

    @property
    def figures_directory(self):
        figs_dir = os.path.join(self.checkpoint_directory, "figures")
        if not os.path.exists(figs_dir):
            os.mkdir(figs_dir)
        return figs_dir

    @property
    def logs_directory(self):
        logs_dir = os.path.join(self.checkpoint_directory, "logs")
        if not os.path.exists(logs_dir):
            os.mkdir(logs_dir)
        return logs_dir

    @property
    def best_checkpoint(self):
        return os.path.join(self.checkpoint_directory, "best_checkpoint.pt")

    @property
    def checkpoint(self):
        return os.path.join(self.checkpoint_directory, "checkpoint.pt")

    @property
    def logfile(self):
        if type(self.logfile_) == type(None):
            self.logfile_ = open(
                os.path.join(self.logs_directory, "logs.txt"), "w", buffering=1
            )
        return self.logfile_

    def load_model(self, use_final=False):
        model = self.create_model()
        checkpoint = self.checkpoint if use_final else self.best_checkpoint
        if self.device == "cpu":
            checkpoint = torch.load(checkpoint, map_location=torch.device('cpu'))
            model.load_state_dict(checkpoint["state_dict"])
        else:
            checkpoint = torch.load(checkpoint)
            model.load_state_dict(checkpoint["state_dict"])
        return model

    def init_meters(self):
        self.losses = AverageMeter()

    def update_train_meters(self, loss, model_output, targets):
        self.losses.update(loss.data.item(), model_output.size(0))

    def update_test_meters(self, loss, model_output, targets):
        self.losses.update(loss.data.item(), model_output.size(0))

    def pre_train_hook(self, *args, **kwargs):
        pass

    def post_train_hook(self, *args, **kwargs):
        pass

    def epoch_finished_hook(self, *args, **kwargs):
        pass

    def warmup_hook(self, model, train_loader):
        pass

    @abstractmethod
    def get_loaders(self):
        """
        Returns the train, valid and test loaders used for executing the experiment
        """
        pass

    @abstractmethod
    def create_model(self):
        """
        Creates the model that will be used for training, testing and running in this experiment
        """
        pass

    @abstractmethod
    def criterion(self, output, target):
        """
        Returns the loss function that will be used in the training and evaluation loops
        """
        pass

    @abstractmethod
    def get_optimizer_and_scheduler(self, model):
        """
        Returns the optimizer that will be used in the training loops
        """
        pass

    @abstractmethod
    def get_input_data(self, data):
        pass

    @abstractmethod
    def get_target_data(self, data):
        pass

    def log(self, text, print_to_console=False):
        self.logfile.write(f"{text}\n")
        if print_to_console:
            print(text)

    def log_iter(self, epoch, batch_time):
        self.logfile.write(
            f"Epoch: [{epoch}/{self.epochs}]\t"
            f"Time {batch_time.val:.3f} ({batch_time.avg:.3f})\t"
        )

    def iter_start_hook(self, *args, **kwargs):
        pass

    def iter_done(self, epoch, type="Train"):
        self.logfile.write(
            f"[{epoch+1}/{self.epochs}]: {type}: Loss {round(self.losses.avg, 3)}"
        )


def main(experiment):

    repo = git.Repo(search_parent_directories=True)
    # set the git commit for logging purposes
    experiment.git_commit = repo.head.object.hexsha

    # if args.tensorboard: configure(os.path.join(args.checkpoint_dir, git_commit, params))
    # Data loading code
    train_loader, val_loader, test_loader = experiment.get_loaders()

    # create model
    model = experiment.create_model()

    experiment.log(f"Running experiment at checkpoint: {experiment.git_commit}", True)
    experiment.log(f"Starting experiment with params: {experiment.params}")

    # get the number of model parameters
    experiment.log(
        f"Number of model parameters: {sum([p.numel() for p in model.parameters()])}"
    )

    # no current support for parallel GPU execution
    model = model.to(device)

    # optionally resume from a checkpoint
    if experiment.resume:
        if os.path.isfile(experiment.checkpoint):
            experiment.log(f"=> loading checkpoint from '{experiment.checkpoint}'")
            checkpoint = torch.load(experiment.checkpoint)
            experiment.start_epoch = checkpoint["epoch"]
            experiment.best_loss = checkpoint["best_loss"]
            model.load_state_dict(checkpoint["state_dict"])
            experiment.log(
                f"=> loaded checkpoint '{experiment.checkpoint}' (epoch {checkpoint['epoch']})"
            )
        else:
            experiment.log(f"=> no checkpoint found at '{experiment.checkpoint}'")

    # TODO: why do I need this again?
    cudnn.benchmark = True

    optimizer, scheduler = experiment.get_optimizer_and_scheduler(model, train_loader)

    experiment.pre_train_hook(train_loader)
    experiment.warmup_hook(model, train_loader)

    for epoch in range(experiment.start_epoch, experiment.epochs):

        # train for one epoch
        train(train_loader, model, optimizer, scheduler, epoch, experiment)

        # evaluate on validation set
        val1 = validate(val_loader, model, epoch, experiment)

        # remember best prec@1 and save checkpoint
        is_best = experiment.update_best(val1)
        save_checkpoint(
            {
                "epoch": epoch + 1,
                "state_dict": model.state_dict(),
                "best_prec1": experiment.best_loss,
            },
            is_best,
            experiment,
        )
        experiment.epoch_finished_hook(epoch, model, val_loader)

    experiment.post_train_hook()

    all_results_file = open(
        os.path.join(experiment.checkpoint_dir, "results.txt"), "a", buffering=1
    )

    experiment.log(f"Best loss: {experiment.best_loss}")

    final_model_val_acc = validate(test_loader, model, 0, experiment)
    checkpoint = torch.load(experiment.best_checkpoint)
    model.load_state_dict(checkpoint["state_dict"])
    best_model_val_acc = validate(test_loader, model, 0, experiment)

    experiment.log("======== TESTING ON UNSEEN DATA =========", True)
    experiment.log("======== USE FINAL MODEL =========", True)
    experiment.log(f"Final Model accuracy ====> {final_model_val_acc}", True)
    experiment.log("======== USE BEST MODEL =========", True)
    experiment.log(f"Final Model accuracy ====> {best_model_val_acc}", True)

    all_results_file.write(f"{experiment.params}: {best_model_val_acc}")
    all_results_file.close()
    experiment.logfile.close()
    return 0


def train(train_loader, model, optimizer, scheduler, epoch, experiment):
    """Train for one epoch on the training set"""
    batch_time = AverageMeter()
    experiment.init_meters()

    # switch to train mode
    model.train()

    end = time.time()

    for i, data in enumerate(train_loader):

        experiment.iter_start_hook(i, model, data)

        model_input = experiment.get_input_data(data)
        target = experiment.get_target_data(data)

        optimizer.zero_grad()
        model.zero_grad()

        model_output = model(model_input)
        loss = experiment.criterion(model_output, target)

        experiment.update_train_meters(loss, model_output, target)

        # compute gradient and do SGD step
        loss.backward()
<<<<<<< HEAD

        if experiment.clip_grad_norm > 0:
            torch.nn.utils.clip_grad_norm_(model.parameters(), experiment.clip_grad_norm)
=======
        # TODO: make clipping optional
        if experiment.grad_clip > 0:
            torch.nn.utils.clip_grad_norm_(model.parameters(), experiment.grad_clip)
>>>>>>> a97a187b
        optimizer.step()
        # scheduler.step()

        # measure elapsed time
        batch_time.update(time.time() - end)
        end = time.time()

        if i % experiment.print_freq == experiment.print_freq - 1:
            experiment.log_iter(epoch, batch_time)

    experiment.iter_done(epoch=epoch, type="Train")

    # TODO: setup tensorboard
    # log to TensorBoard
    # if experiment.tensorboard:
    #     log_value('train_loss', losses.avg, epoch)
    #     log_value('train_acc', top1.avg, epoch)


def validate(val_loader, model, epoch, experiment):
    """Perform validation on the validation set"""
    batch_time = AverageMeter()
    experiment.init_meters()

    # switch to evaluate mode
    model.eval()

    end = time.time()

    for i, data in enumerate(val_loader):
        model_input = experiment.get_input_data(data)
        target = experiment.get_target_data(data)

        # compute output
        with torch.no_grad():
            output = model(model_input)

        loss = experiment.criterion(output, target)
        experiment.update_test_meters(loss, output, target)

        batch_time.update(time.time() - end)
        end = time.time()

        if i % experiment.print_freq == experiment.print_freq - 1:
            experiment.log_iter(epoch, batch_time)

    experiment.iter_done(epoch=epoch, type="Test ")

    return loss
    # TODO: setup tensorboard
    # log to TensorBoard
    # if args.tensorboard:
    #     from tensorboard_logger import configure, log_value
    #     log_value('val_loss', losses.avg, epoch)
    #     log_value('val_acc', top1.avg, epoch)
    # return top1.avg<|MERGE_RESOLUTION|>--- conflicted
+++ resolved
@@ -70,12 +70,8 @@
         self.droprate = droprate
         self.resume = resume
         self.tensorboard = tensorboard
-<<<<<<< HEAD
         self.clip_grad_norm = clip_grad_norm
-=======
-        self.grad_clip = grad_clip
->>>>>>> a97a187b
-
+        
         self.git_commit = ""
         self.device = "cuda" if torch.cuda.is_available() else "cpu"
         self.start_epoch = 0
@@ -357,15 +353,10 @@
 
         # compute gradient and do SGD step
         loss.backward()
-<<<<<<< HEAD
-
+        
         if experiment.clip_grad_norm > 0:
             torch.nn.utils.clip_grad_norm_(model.parameters(), experiment.clip_grad_norm)
-=======
-        # TODO: make clipping optional
-        if experiment.grad_clip > 0:
-            torch.nn.utils.clip_grad_norm_(model.parameters(), experiment.grad_clip)
->>>>>>> a97a187b
+            
         optimizer.step()
         # scheduler.step()
 
